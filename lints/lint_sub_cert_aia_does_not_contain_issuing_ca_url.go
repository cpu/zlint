// lint_sub_cert_aia_does_not_contain_issuing_ca_url.go
/************************************************************************
BRs: 7.1.2.3
cRLDistributionPoints
This extension MAY be present. If present, it MUST NOT be marked critical, and it MUST contain the
HTTP URL of the CA’s CRL service. See Section 13.2.1 for details.
*************************************************************************/

package lints

import (
	"github.com/zmap/zcrypto/x509"
	"github.com/zmap/zlint/util"
	"strings"
)

type subCertIssuerUrl struct {
	// Internal data here
}

func (l *subCertIssuerUrl) Initialize() error {
	return nil
}

func (l *subCertIssuerUrl) CheckApplies(c *x509.Certificate) bool {
	// Add conditions for application here
	return util.IsSubscriberCert(c)
}

func (l *subCertIssuerUrl) RunTest(c *x509.Certificate) (ResultStruct, error) {
	for _, url := range c.IssuingCertificateURL {
		if strings.HasPrefix(url, "http://") {
			return ResultStruct{Result: Pass}, nil
		}
	}
	return ResultStruct{Result: Warn}, nil
}

func init() {
	RegisterLint(&Lint{
		Name:          "w_sub_cert_aia_does_not_contain_issuing_ca_url",
		Description:   "Subscriber certificates authorityInformationAccess extension should contain the HTTP URL of the issuing CA’s certificate",
		Provenance:    "BRs: 7.1.2.3",
		EffectiveDate: util.CABEffectiveDate,
		Test:          &subCertIssuerUrl{},
<<<<<<< HEAD
		updateReport:  func(report *LintReport, result ResultStruct) { report.WSubCertAiaDoesNotContainIssuingCaUrl = result },
=======
>>>>>>> 3d4a5ba0
	})
}<|MERGE_RESOLUTION|>--- conflicted
+++ resolved
@@ -9,9 +9,10 @@
 package lints
 
 import (
+	"strings"
+
 	"github.com/zmap/zcrypto/x509"
 	"github.com/zmap/zlint/util"
-	"strings"
 )
 
 type subCertIssuerUrl struct {
@@ -43,9 +44,5 @@
 		Provenance:    "BRs: 7.1.2.3",
 		EffectiveDate: util.CABEffectiveDate,
 		Test:          &subCertIssuerUrl{},
-<<<<<<< HEAD
-		updateReport:  func(report *LintReport, result ResultStruct) { report.WSubCertAiaDoesNotContainIssuingCaUrl = result },
-=======
->>>>>>> 3d4a5ba0
 	})
 }